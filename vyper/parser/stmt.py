import ast
import re

from vyper.exceptions import (
    ConstancyViolationException,
    StructureException,
    TypeMismatchException,
    VariableDeclarationException,
)
from vyper.functions import (
    stmt_dispatch_table,
)
from .parser_utils import LLLnode
from .parser_utils import (
    getpos,
    make_byte_array_copier,
    base_type_conversion,
    unwrap_location
)
from vyper.types import (
    BaseType,
    ByteArrayType,
    ListType,
    TupleType,
    StructType,
    NullType
)
from vyper.types import (
    get_size_of_type,
    is_base_type,
    parse_type,
)
from vyper.types import (
    are_units_compatible,
)
from .expr import (
    Expr
)


class Stmt(object):
    # TODO: Once other refactors are made reevaluate all inline imports
    def __init__(self, stmt, context):
        self.stmt = stmt
        self.context = context
        self.stmt_table = {
            ast.Expr: self.expr,
            ast.Pass: self.parse_pass,
            ast.AnnAssign: self.ann_assign,
            ast.Assign: self.assign,
            ast.If: self.parse_if,
            ast.Call: self.call,
            ast.Assert: self.parse_assert,
            ast.For: self.parse_for,
            ast.AugAssign: self.aug_assign,
            ast.Break: self.parse_break,
            ast.Continue: self.parse_continue,
            ast.Return: self.parse_return,
            ast.Delete: self.parse_delete
        }
        stmt_type = self.stmt.__class__
        if stmt_type in self.stmt_table:
            self.lll_node = self.stmt_table[stmt_type]()
        elif isinstance(stmt, ast.Name) and stmt.id == "throw":
            self.lll_node = LLLnode.from_list(['assert', 0], typ=None, pos=getpos(stmt))
        else:
            raise StructureException("Unsupported statement type: %s" % type(stmt), stmt)

    def expr(self):
        return Stmt(self.stmt.value, self.context).lll_node

    def parse_pass(self):
        return LLLnode.from_list('pass', typ=None, pos=getpos(self.stmt))

    def _check_valid_assign(self, sub):
        if isinstance(self.stmt.annotation, ast.Call):  # unit style: num(wei)
            if self.stmt.annotation.func.id != sub.typ.typ:
                raise TypeMismatchException('Invalid type, expected: %s' % self.stmt.annotation.func.id, self.stmt)
        elif isinstance(self.stmt.annotation, ast.Dict):
            if not isinstance(sub.typ, StructType):
                raise TypeMismatchException('Invalid type, expected a struct')
        elif isinstance(self.stmt.annotation, ast.Subscript):
            if not isinstance(sub.typ, (ListType, ByteArrayType)):  # check list assign.
                raise TypeMismatchException('Invalid type, expected: %s' % self.stmt.annotation.value.id, self.stmt)
        elif self.stmt.annotation.id != sub.typ.typ and not sub.typ.unit:
            raise TypeMismatchException('Invalid type, expected: %s' % self.stmt.annotation.id, self.stmt)

    def ann_assign(self):
        from .parser import (
            make_setter,
        )
        self.context.set_in_assignment(True)
        typ = parse_type(self.stmt.annotation, location='memory')
        if isinstance(self.stmt.target, ast.Attribute) and self.stmt.target.value.id == 'self':
            raise TypeMismatchException('May not redefine storage variables.', self.stmt)
        varname = self.stmt.target.id
        pos = self.context.new_variable(varname, typ)
        o = LLLnode.from_list('pass', typ=None, pos=pos)
        if self.stmt.value is not None:
            sub = Expr(self.stmt.value, self.context).lll_node
            self._check_valid_assign(sub)
            variable_loc = LLLnode.from_list(pos, typ=typ, location='memory', pos=getpos(self.stmt))
            o = make_setter(variable_loc, sub, 'memory', pos=getpos(self.stmt))
        self.context.set_in_assignment(False)
        return o

    def assign(self):
        from .parser import (
            make_setter,
        )
        # Assignment (e.g. x[4] = y)
        if len(self.stmt.targets) != 1:
            raise StructureException("Assignment statement must have one target", self.stmt)
        self.context.set_in_assignment(True)
        sub = Expr(self.stmt.value, self.context).lll_node
        # Determine if it's an RLPList assignment.
        if isinstance(self.stmt.value, ast.Call) and getattr(self.stmt.value.func, 'id', '') is 'RLPList':
            pos = self.context.new_variable(self.stmt.targets[0].id, sub.typ)
            variable_loc = LLLnode.from_list(pos, typ=sub.typ, location='memory', pos=getpos(self.stmt), annotation=self.stmt.targets[0].id)
            o = make_setter(variable_loc, sub, 'memory', pos=getpos(self.stmt))
        # All other assignments are forbidden.
        elif isinstance(self.stmt.targets[0], ast.Name) and self.stmt.targets[0].id not in self.context.vars:
            raise VariableDeclarationException("Variable type not defined", self.stmt)
        else:
            # Checks to see if assignment is valid
            target = self.get_target(self.stmt.targets[0])
            o = make_setter(target, sub, target.location, pos=getpos(self.stmt))
        o.pos = getpos(self.stmt)
        self.context.set_in_assignment(False)
        return o

    def parse_if(self):
        from .parser import (
            parse_body,
        )
        if self.stmt.orelse:
            block_scope_id = id(self.stmt.orelse)
            self.context.start_blockscope(block_scope_id)
            add_on = [parse_body(self.stmt.orelse, self.context)]
            self.context.end_blockscope(block_scope_id)
        else:
            add_on = []

        block_scope_id = id(self.stmt)
        self.context.start_blockscope(block_scope_id)
        o = LLLnode.from_list(
            ['if', Expr.parse_value_expr(self.stmt.test, self.context), parse_body(self.stmt.body, self.context)] + add_on,
            typ=None, pos=getpos(self.stmt)
        )
        self.context.end_blockscope(block_scope_id)
        return o

    def call(self):
        from .parser import (
            pack_arguments,
            pack_logging_data,
            pack_logging_topics,
            external_contract_call,
        )
        if isinstance(self.stmt.func, ast.Name) and self.stmt.func.id in stmt_dispatch_table:
                return stmt_dispatch_table[self.stmt.func.id](self.stmt, self.context)
        elif isinstance(self.stmt.func, ast.Attribute) and isinstance(self.stmt.func.value, ast.Name) and self.stmt.func.value.id == "self":
            method_name = self.stmt.func.attr
            if method_name not in self.context.sigs['self']:
                raise VariableDeclarationException("Function not declared yet (reminder: functions cannot "
                                                    "call functions later in code than themselves): %s" % self.stmt.func.attr)
            sig = self.context.sigs['self'][method_name]
            if self.context.is_constant and not sig.const:
                raise ConstancyViolationException(
                    "May not call non-constant function '%s' within a constant function." % (method_name)
                )
            add_gas = self.context.sigs['self'][method_name].gas
            inargs, inargsize = pack_arguments(sig,
                                                [Expr(arg, self.context).lll_node for arg in self.stmt.args],
                                                self.context)
            return LLLnode.from_list(['assert', ['call', ['gas'], ['address'], 0, inargs, inargsize, 0, 0]],
                                        typ=None, pos=getpos(self.stmt), add_gas_estimate=add_gas, annotation='Internal Call: %s' % method_name)
        elif isinstance(self.stmt.func, ast.Attribute) and isinstance(self.stmt.func.value, ast.Call):
            contract_name = self.stmt.func.value.func.id
            contract_address = Expr.parse_value_expr(self.stmt.func.value.args[0], self.context)
            return external_contract_call(self.stmt, self.context, contract_name, contract_address, True)
        elif isinstance(self.stmt.func.value, ast.Attribute) and self.stmt.func.value.attr in self.context.sigs:
            contract_name = self.stmt.func.value.attr
            var = self.context.globals[self.stmt.func.value.attr]
            contract_address = unwrap_location(LLLnode.from_list(var.pos, typ=var.typ, location='storage', pos=getpos(self.stmt), annotation='self.' + self.stmt.func.value.attr))
            return external_contract_call(self.stmt, self.context, contract_name, contract_address, True)
        elif isinstance(self.stmt.func.value, ast.Attribute) and self.stmt.func.value.attr in self.context.globals:
            contract_name = self.context.globals[self.stmt.func.value.attr].typ.unit
            var = self.context.globals[self.stmt.func.value.attr]
            contract_address = unwrap_location(LLLnode.from_list(var.pos, typ=var.typ, location='storage', pos=getpos(self.stmt), annotation='self.' + self.stmt.func.value.attr))
            return external_contract_call(self.stmt, self.context, contract_name, contract_address, var.modifiable)
        elif isinstance(self.stmt.func, ast.Attribute) and self.stmt.func.value.id == 'log':
            if self.stmt.func.attr not in self.context.sigs['self']:
                raise VariableDeclarationException("Event not declared yet: %s" % self.stmt.func.attr)
            event = self.context.sigs['self'][self.stmt.func.attr]
            if len(event.indexed_list) != len(self.stmt.args):
                raise VariableDeclarationException("%s received %s arguments but expected %s" % (event.name, len(self.stmt.args), len(event.indexed_list)))
            expected_topics, topics = [], []
            expected_data, data = [], []
            for pos, is_indexed in enumerate(event.indexed_list):
                if is_indexed:
                    expected_topics.append(event.args[pos])
                    topics.append(self.stmt.args[pos])
                else:
                    expected_data.append(event.args[pos])
                    data.append(self.stmt.args[pos])
            topics = pack_logging_topics(event.event_id, topics, expected_topics, self.context)
            inargs, inargsize, inargsize_node, inarg_start = pack_logging_data(expected_data, data, self.context)
            if inargsize_node is None:
                sz = inargsize
            else:
                sz = ['mload', inargsize_node]

            return LLLnode.from_list(['seq', inargs,
                LLLnode.from_list(["log" + str(len(topics)), inarg_start, sz] + topics, add_gas_estimate=inargsize * 10)], typ=None, pos=getpos(self.stmt))
        else:
            raise StructureException("Unsupported operator: %r" % ast.dump(self.stmt), self.stmt)

    def parse_assert(self):
        return LLLnode.from_list(['assert', Expr.parse_value_expr(self.stmt.test, self.context)], typ=None, pos=getpos(self.stmt))

    def parse_for(self):
        from .parser import (
            parse_body,
        )
        # Type 0 for, e.g. for i in list(): ...
        if self._is_list_iter():
            return self.parse_for_list()

        if not isinstance(self.stmt.iter, ast.Call) or \
            not isinstance(self.stmt.iter.func, ast.Name) or \
                not isinstance(self.stmt.target, ast.Name) or \
                    self.stmt.iter.func.id != "range" or \
                        len(self.stmt.iter.args) not in (1, 2):
            raise StructureException("For statements must be of the form `for i in range(rounds): ..` or `for i in range(start, start + rounds): ..`", self.stmt.iter)  # noqa

        block_scope_id = id(self.stmt.orelse)
        self.context.start_blockscope(block_scope_id)
        # Type 1 for, e.g. for i in range(10): ...
        if len(self.stmt.iter.args) == 1:
            if not isinstance(self.stmt.iter.args[0], ast.Num):
                raise StructureException("Range only accepts literal values", self.stmt.iter)
            start = LLLnode.from_list(0, typ='int128', pos=getpos(self.stmt))
            rounds = self.stmt.iter.args[0].n
        elif isinstance(self.stmt.iter.args[0], ast.Num) and isinstance(self.stmt.iter.args[1], ast.Num):
            # Type 2 for, e.g. for i in range(100, 110): ...
            start = LLLnode.from_list(self.stmt.iter.args[0].n, typ='int128', pos=getpos(self.stmt))
            rounds = LLLnode.from_list(self.stmt.iter.args[1].n - self.stmt.iter.args[0].n, typ='int128', pos=getpos(self.stmt))
        else:
            # Type 3 for, e.g. for i in range(x, x + 10): ...
            if not isinstance(self.stmt.iter.args[1], ast.BinOp) or not isinstance(self.stmt.iter.args[1].op, ast.Add):
                raise StructureException("Two-arg for statements must be of the form `for i in range(start, start + rounds): ...`",
                                            self.stmt.iter.args[1])
            if ast.dump(self.stmt.iter.args[0]) != ast.dump(self.stmt.iter.args[1].left):
                raise StructureException("Two-arg for statements of the form `for i in range(x, x + y): ...` must have x identical in both places: %r %r" % (ast.dump(self.stmt.iter.args[0]), ast.dump(self.stmt.iter.args[1].left)), self.stmt.iter)
            if not isinstance(self.stmt.iter.args[1].right, ast.Num):
                raise StructureException("Range only accepts literal values", self.stmt.iter.args[1])
            start = Expr.parse_value_expr(self.stmt.iter.args[0], self.context)
            rounds = self.stmt.iter.args[1].right.n
        varname = self.stmt.target.id
        pos = self.context.new_variable(varname, BaseType('int128'))
        self.context.forvars[varname] = True
        o = LLLnode.from_list(['repeat', pos, start, rounds, parse_body(self.stmt.body, self.context)], typ=None, pos=getpos(self.stmt))
        del self.context.vars[varname]
        del self.context.forvars[varname]
        self.context.end_blockscope(block_scope_id)
        return o

    def _is_list_iter(self):
        """
        Test if the current statement is a type of list, used in for loops.
        """

        # Check for literal or memory list.
        iter_var_type = self.context.vars.get(self.stmt.iter.id).typ if isinstance(self.stmt.iter, ast.Name) else None
        if isinstance(self.stmt.iter, ast.List) or isinstance(iter_var_type, ListType):
            return True

        # Check for storage list.
        if isinstance(self.stmt.iter, ast.Attribute):
            iter_var_type = self.context.globals.get(self.stmt.iter.attr)
            if iter_var_type and isinstance(iter_var_type.typ, ListType):
                return True

        return False

    def parse_for_list(self):
        from .parser import (
            parse_body,
            make_setter
        )

        iter_list_node = Expr(self.stmt.iter, self.context).lll_node
        if not isinstance(iter_list_node.typ.subtype, BaseType):  # Sanity check on list subtype.
            raise StructureException('For loops allowed only on basetype lists.', self.stmt.iter)
        iter_var_type = self.context.vars.get(self.stmt.iter.id).typ if isinstance(self.stmt.iter, ast.Name) else None
        subtype = iter_list_node.typ.subtype.typ
        varname = self.stmt.target.id
        value_pos = self.context.new_variable(varname, BaseType(subtype))
        i_pos = self.context.new_variable('_index_for_' + varname, BaseType(subtype))
        self.context.forvars[varname] = True
        if iter_var_type:  # Is a list that is already allocated to memory.
            self.context.set_in_for_loop(self.stmt.iter.id)  # make sure list cannot be altered whilst iterating.
            iter_var = self.context.vars.get(self.stmt.iter.id)
            body = [
                'seq',
                ['mstore', value_pos, ['mload', ['add', iter_var.pos, ['mul', ['mload', i_pos], 32]]]],
                parse_body(self.stmt.body, self.context)
            ]
            o = LLLnode.from_list(
                ['repeat', i_pos, 0, iter_var.size, body], typ=None, pos=getpos(self.stmt)
            )
            self.context.remove_in_for_loop(self.stmt.iter.id)
        elif isinstance(self.stmt.iter, ast.List):  # List gets defined in the for statement.
            # Allocate list to memory.
            count = iter_list_node.typ.count
            tmp_list = LLLnode.from_list(
                obj=self.context.new_placeholder(ListType(iter_list_node.typ.subtype, count)),
                typ=ListType(iter_list_node.typ.subtype, count),
                location='memory'
            )
            setter = make_setter(tmp_list, iter_list_node, 'memory')
            body = [
                'seq',
                ['mstore', value_pos, ['mload', ['add', tmp_list, ['mul', ['mload', i_pos], 32]]]],
                parse_body(self.stmt.body, self.context)
            ]
            o = LLLnode.from_list(
                ['seq',
                    setter,
                    ['repeat', i_pos, 0, count, body]], typ=None, pos=getpos(self.stmt)
            )
        elif isinstance(self.stmt.iter, ast.Attribute):  # List is contained in storage.
            count = iter_list_node.typ.count
            self.context.set_in_for_loop(iter_list_node.annotation)  # make sure list cannot be altered whilst iterating.
            body = [
                'seq',
                ['mstore', value_pos, ['sload', ['add', ['sha3_32', iter_list_node], ['mload', i_pos]]]],
                parse_body(self.stmt.body, self.context),
            ]
            o = LLLnode.from_list(
                ['seq',
                    ['repeat', i_pos, 0, count, body]], typ=None, pos=getpos(self.stmt)
            )
            self.context.remove_in_for_loop(iter_list_node.annotation)
        del self.context.vars[varname]
        del self.context.vars['_index_for_' + varname]
        del self.context.forvars[varname]
        return o

    def aug_assign(self):
        target = self.get_target(self.stmt.target)
        sub = Expr.parse_value_expr(self.stmt.value, self.context)
        if not isinstance(self.stmt.op, (ast.Add, ast.Sub, ast.Mult, ast.Div, ast.Mod)):
            raise Exception("Unsupported operator for augassign")
        if not isinstance(target.typ, BaseType):
            raise TypeMismatchException("Can only use aug-assign operators with simple types!", self.stmt.target)
        if target.location == 'storage':
            o = Expr.parse_value_expr(ast.BinOp(left=LLLnode.from_list(['sload', '_stloc'], typ=target.typ, pos=target.pos),
                                    right=sub, op=self.stmt.op, lineno=self.stmt.lineno, col_offset=self.stmt.col_offset), self.context)
            return LLLnode.from_list(['with', '_stloc', target, ['sstore', '_stloc', base_type_conversion(o, o.typ, target.typ)]], typ=None, pos=getpos(self.stmt))
        elif target.location == 'memory':
            o = Expr.parse_value_expr(ast.BinOp(left=LLLnode.from_list(['mload', '_mloc'], typ=target.typ, pos=target.pos),
                                    right=sub, op=self.stmt.op, lineno=self.stmt.lineno, col_offset=self.stmt.col_offset), self.context)
            return LLLnode.from_list(['with', '_mloc', target, ['mstore', '_mloc', base_type_conversion(o, o.typ, target.typ)]], typ=None, pos=getpos(self.stmt))

    def parse_continue(self):
        return LLLnode.from_list('continue', typ=None, pos=getpos(self.stmt))

    def parse_break(self):
        return LLLnode.from_list('break', typ=None, pos=getpos(self.stmt))

    def parse_return(self):
        from .parser import (
            make_setter
        )
        if self.context.return_type is None:
            if self.stmt.value:
                raise TypeMismatchException("Not expecting to return a value", self.stmt)
            return LLLnode.from_list(['return', 0, 0], typ=None, pos=getpos(self.stmt))
        if not self.stmt.value:
            raise TypeMismatchException("Expecting to return a value", self.stmt)

        sub = Expr(self.stmt.value, self.context).lll_node
        self.context.increment_return_counter()
        # Returning a value (most common case)
        if isinstance(sub.typ, BaseType):
            if not isinstance(self.context.return_type, BaseType):
                raise TypeMismatchException("Trying to return base type %r, output expecting %r" % (sub.typ, self.context.return_type), self.stmt.value)
            sub = unwrap_location(sub)
            if not are_units_compatible(sub.typ, self.context.return_type):
                raise TypeMismatchException("Return type units mismatch %r %r" % (sub.typ, self.context.return_type), self.stmt.value)
            elif is_base_type(sub.typ, self.context.return_type.typ) or \
                    (is_base_type(sub.typ, 'int128') and is_base_type(self.context.return_type, 'int256')):
                return LLLnode.from_list(['seq', ['mstore', 0, sub], ['return', 0, 32]], typ=None, pos=getpos(self.stmt))
            else:
                raise TypeMismatchException("Unsupported type conversion: %r to %r" % (sub.typ, self.context.return_type), self.stmt.value)
        # Returning a byte array
        elif isinstance(sub.typ, ByteArrayType):
            if not isinstance(self.context.return_type, ByteArrayType):
                raise TypeMismatchException("Trying to return base type %r, output expecting %r" % (sub.typ, self.context.return_type), self.stmt.value)
            if sub.typ.maxlen > self.context.return_type.maxlen:
                raise TypeMismatchException("Cannot cast from greater max-length %d to shorter max-length %d" %
                                            (sub.typ.maxlen, self.context.return_type.maxlen), self.stmt.value)
            # Returning something already in memory
            if sub.location == 'memory':
                return LLLnode.from_list(['with', '_loc', sub,
                                            ['seq',
                                                ['mstore', ['sub', '_loc', 32], 32],
                                                ['return', ['sub', '_loc', 32], ['ceil32', ['add', ['mload', '_loc'], 64]]]]], typ=None, pos=getpos(self.stmt))
            # Copying from storage
            elif sub.location == 'storage':
                # Instantiate a byte array at some index
                fake_byte_array = LLLnode(self.context.get_next_mem() + 32, typ=sub.typ, location='memory', pos=getpos(self.stmt))
                o = ['seq',
                        # Copy the data to this byte array
                        make_byte_array_copier(fake_byte_array, sub),
                        # Store the number 32 before it for ABI formatting purposes
                        ['mstore', self.context.get_next_mem(), 32],
                        # Return it
                        ['return', self.context.get_next_mem(), ['add', ['ceil32', ['mload', self.context.get_next_mem() + 32]], 64]]]
                return LLLnode.from_list(o, typ=None, pos=getpos(self.stmt))
            else:
                raise Exception("Invalid location: %s" % sub.location)

        elif isinstance(sub.typ, ListType):
            sub_base_type = re.split(r'\(|\[', str(sub.typ.subtype))[0]
            ret_base_type = re.split(r'\(|\[', str(self.context.return_type.subtype))[0]
            if sub_base_type != ret_base_type:
                raise TypeMismatchException(
                    "List return type %r does not match specified return type, expecting %r" % (
                        sub_base_type, ret_base_type
                    ),
                    self.stmt
                )
            elif sub.location == "memory" and sub.value != "multi":
                return LLLnode.from_list(['return', sub, get_size_of_type(self.context.return_type) * 32],
                                            typ=None, pos=getpos(self.stmt))
            else:
                new_sub = LLLnode.from_list(self.context.new_placeholder(self.context.return_type), typ=self.context.return_type, location='memory')
                setter = make_setter(new_sub, sub, 'memory', pos=getpos(self.stmt))
                return LLLnode.from_list(['seq', setter, ['return', new_sub, get_size_of_type(self.context.return_type) * 32]],
                                            typ=None, pos=getpos(self.stmt))

        # Returning a tuple.
        elif isinstance(sub.typ, TupleType):
            if len(self.context.return_type.members) != len(sub.typ.members):
                raise StructureException("Tuple lengths don't match!")
            subs = []
            dynamic_offset_counter = LLLnode(self.context.get_next_mem(), typ=None, annotation="dynamic_offset_counter")  # dynamic offset position counter.
            new_sub = LLLnode.from_list(self.context.get_next_mem() + 32, typ=self.context.return_type, location='memory', annotation='new_sub')
            keyz = list(range(len(sub.typ.members)))
            dynamic_offset_start = 32 * len(sub.args)  # The static list of args end.
            left_token = LLLnode.from_list('_loc', typ=new_sub.typ, location="memory")

            def get_dynamic_offset_value():
                # Get value of dynamic offset counter.
                return ['mload', dynamic_offset_counter]

            def increment_dynamic_offset(dynamic_spot):
                # Increment dyanmic offset counter in memory.
                return ['mstore', dynamic_offset_counter,
                                 ['add',
                                        ['add', ['ceil32', ['mload', dynamic_spot]], 32],
                                        ['mload', dynamic_offset_counter]]]

            for i, typ in enumerate(keyz):
                arg = sub.args[i]
                variable_offset = LLLnode.from_list(['add', 32 * i, left_token], typ=arg.typ, annotation='variable_offset')
                if isinstance(arg.typ, ByteArrayType):
                    # Store offset pointer value.
                    subs.append(['mstore', variable_offset, get_dynamic_offset_value()])

                    # Store dynamic data, from offset pointer onwards.
                    dynamic_spot = LLLnode.from_list(['add', left_token, get_dynamic_offset_value()], location="memory", typ=arg.typ, annotation='dynamic_spot')
                    subs.append(make_setter(dynamic_spot, arg, location="memory", pos=getpos(self.stmt)))
                    subs.append(increment_dynamic_offset(dynamic_spot))

                elif isinstance(arg.typ, BaseType):
                    subs.append(make_setter(variable_offset, arg, "memory", pos=getpos(self.stmt)))
                else:
                    raise Exception("Can't return type %s as part of tuple", type(arg.typ))

            setter = LLLnode.from_list(['seq',
                ['mstore', dynamic_offset_counter, dynamic_offset_start],
                ['with', '_loc', new_sub, ['seq'] + subs]], typ=None
            )

            return LLLnode.from_list(['seq', setter, ['return', new_sub, get_dynamic_offset_value()]],
                                        typ=None, pos=getpos(self.stmt))
        else:
            raise TypeMismatchException("Can only return base type!", self.stmt)

    def parse_delete(self):
<<<<<<< HEAD
=======
        from .parser import (
            make_setter,
        )
>>>>>>> 5eeb1f5e
        if len(self.stmt.targets) != 1:
            raise StructureException("Can delete one variable at a time", self.stmt)
        target = self.stmt.targets[0]
        target_lll = Expr(self.stmt.targets[0], self.context).lll_node

        if isinstance(target, ast.Subscript):
            if target_lll.location == "storage":
<<<<<<< HEAD
                return LLLnode.from_list(['seq', ['sstore', target_lll, 0]], typ=None)
=======
                return make_setter(target_lll, LLLnode.from_list(None, typ=NullType()), "storage", pos=getpos(self.stmt))
>>>>>>> 5eeb1f5e

        raise StructureException("Deleting type not supported.", self.stmt)

    def get_target(self, target):
        if isinstance(target, ast.Subscript) and self.context.in_for_loop:  # Check if we are doing assignment of an iteration loop.
            raise_exception = False
            if isinstance(target.value, ast.Attribute):
                list_name = "%s.%s" % (target.value.value.id, target.value.attr)
                if list_name in self.context.in_for_loop:
                    raise_exception = True

            if isinstance(target.value, ast.Name) and \
               target.value.id in self.context.in_for_loop:
                list_name = target.value.id
                raise_exception = True

            if raise_exception:
                raise StructureException("Altering list '%s' which is being iterated!" % list_name, self.stmt)

        if isinstance(target, ast.Name) and target.id in self.context.forvars:
            raise StructureException("Altering iterator '%s' which is in use!" % target.id, self.stmt)
        target = Expr.parse_variable_location(target, self.context)
        if target.location == 'storage' and self.context.is_constant:
            raise ConstancyViolationException("Cannot modify storage inside a constant function: %s" % target.annotation)
        if not target.mutable:
            raise ConstancyViolationException("Cannot modify function argument: %s" % target.annotation)
        return target<|MERGE_RESOLUTION|>--- conflicted
+++ resolved
@@ -492,12 +492,9 @@
             raise TypeMismatchException("Can only return base type!", self.stmt)
 
     def parse_delete(self):
-<<<<<<< HEAD
-=======
         from .parser import (
             make_setter,
         )
->>>>>>> 5eeb1f5e
         if len(self.stmt.targets) != 1:
             raise StructureException("Can delete one variable at a time", self.stmt)
         target = self.stmt.targets[0]
@@ -505,11 +502,7 @@
 
         if isinstance(target, ast.Subscript):
             if target_lll.location == "storage":
-<<<<<<< HEAD
-                return LLLnode.from_list(['seq', ['sstore', target_lll, 0]], typ=None)
-=======
                 return make_setter(target_lll, LLLnode.from_list(None, typ=NullType()), "storage", pos=getpos(self.stmt))
->>>>>>> 5eeb1f5e
 
         raise StructureException("Deleting type not supported.", self.stmt)
 
