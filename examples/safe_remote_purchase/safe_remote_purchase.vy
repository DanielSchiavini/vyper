--- conflicted
+++ resolved
@@ -17,14 +17,7 @@
 seller: public(address)
 buyer: public(address)
 unlocked: public(bool)
-<<<<<<< HEAD
 
-=======
-ended: public(bool)
-#@constant
-#def unlocked() -> bool: #Is a refund possible for the seller?
-#    return (self.balance == self.value*2)
->>>>>>> 42be633c
 
 @public
 @payable
