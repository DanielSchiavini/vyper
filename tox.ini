--- conflicted
+++ resolved
@@ -34,18 +34,8 @@
     bin/vyper-lll
     scripts/rlp_decoder.se.py
     tests/conftest.py
-<<<<<<< HEAD
     tests/parser/exceptions/test_invalid_literal_exception.py
     tests/parser/exceptions/test_invalid_same_variable_assignment.py
-=======
-    tests/examples/auctions/test_blind_auction.py
-    tests/examples/auctions/test_simple_open_auction.py
-    tests/examples/market_maker/test_on_chain_market_maker.py
-    tests/examples/safe_remote_purchase/test_safe_remote_purchase.py
-    tests/examples/tokens/test_erc20.py
-    tests/examples/tokens/test_erc721.py
-    tests/examples/wallet/test_wallet.py
->>>>>>> 4859a894
     tests/parser/features/decorators/test_constant.py
     tests/parser/features/decorators/test_nonreentrant.py
     tests/parser/features/decorators/test_public.py
