from typing import Type

import pytest
from eth_tester.exceptions import TransactionFailed
from web3 import Web3

from vyper import compiler
from vyper.compiler.settings import Settings
from vyper.exceptions import NamespaceCollision, StructureException, VyperException

# For reproducibility, use precompiled data of `hello: public(uint256)` using vyper 0.3.1
PRECOMPILED_ABI = """[{"stateMutability": "view", "type": "function", "name": "hello", "inputs": [], "outputs": [{"name": "", "type": "uint256"}], "gas": 2460}]"""  # noqa: E501
PRECOMPILED_BYTECODE = """0x61004456600436101561000d57610035565b60046000601c376000513461003b576319ff1d2181186100335760005460e052602060e0f35b505b60006000fd5b600080fd5b61000461004403610004600039610004610044036000f3"""  # noqa: E501
PRECOMPILED_BYTECODE_RUNTIME = """0x600436101561000d57610035565b60046000601c376000513461003b576319ff1d2181186100335760005460e052602060e0f35b505b60006000fd5b600080fd"""  # noqa: E501
PRECOMPILED = bytes.fromhex(PRECOMPILED_BYTECODE_RUNTIME[2:])


def _deploy_precompiled_contract(w3: Web3):
    Precompiled = w3.eth.contract(abi=PRECOMPILED_ABI, bytecode=PRECOMPILED_BYTECODE)
    tx_hash = Precompiled.constructor().transact()
    tx_receipt = w3.eth.wait_for_transaction_receipt(tx_hash)
    address = tx_receipt["contractAddress"]
    return w3.eth.contract(address=address, abi=PRECOMPILED_ABI)


@pytest.mark.parametrize(
    ("start", "length", "expected"), [(0, 5, PRECOMPILED[:5]), (5, 10, PRECOMPILED[5:][:10])]
)
def test_address_code_slice(start: int, length: int, expected: bytes, w3: Web3, get_contract):
    code = f"""
@external
def code_slice(x: address) -> Bytes[{length}]:
    return slice(x.code, {start}, {length})
"""
    contract = get_contract(code)
    precompiled_contract = _deploy_precompiled_contract(w3)
    actual = contract.code_slice(precompiled_contract.address)
    assert actual == expected


def test_address_code_runtime_error_slice_too_long(w3: Web3, get_contract):
    start = len(PRECOMPILED) - 5
    length = 10
    code = f"""
@external
def code_slice(x: address) -> Bytes[{length}]:
    return slice(x.code, {start}, {length})
"""
    contract = get_contract(code)
    precompiled_contract = _deploy_precompiled_contract(w3)
    with pytest.raises(TransactionFailed):
        contract.code_slice(precompiled_contract.address)


def test_address_code_runtime_error_no_code(get_contract):
    code = """
@external
def code_slice(x: address) -> Bytes[4]:
    return slice(x.code, 0, 4)
"""
    contract = get_contract(code)
    with pytest.raises(TransactionFailed):
        contract.code_slice(b"\x00" * 20)


@pytest.mark.parametrize(
    ("bad_code", "error_type", "error_message"),
    [
        (
            # `(address).code` without `slice`
            """
@external
def code_slice(x: address) -> uint256:
    y: uint256 = convert(x.code, uint256)
    return y
""",
            StructureException,
            "(address).code is only allowed inside of a slice function with a constant length",
        ),
        (
            """
a: HashMap[Bytes[4], uint256]

@external
def foo(x: address):
    self.a[x.code] += 1
""",
            StructureException,
            "(address).code is only allowed inside of a slice function with a constant length",
        ),
        (
            # `len` not supported
            """
@external
def code_slice(x: address) -> uint256:
    y: uint256 = len(x.code)
    return y
""",
            StructureException,
            "(address).code is only allowed inside of a slice function with a constant length",
        ),
        (
            # `slice` with non static length
            """
@external
def code_slice(x: address, y: uint256) -> Bytes[4]:
    z: Bytes[4] = slice(x.code, 0, y)
    return z
""",
            StructureException,
            "(address).code is only allowed inside of a slice function with a constant length",
        ),
        (
            # `self.code` is already defined since `self` is address
            """
code: public(Bytes[4])
""",
            NamespaceCollision,
            "Value 'code' has already been declared",
        ),
    ],
)
def test_address_code_compile_error(
    bad_code: str, error_type: Type[VyperException], error_message: str
):
    with pytest.raises(error_type) as excinfo:
        compiler.compile_code(bad_code)
<<<<<<< HEAD
    assert excinfo.value is error_type
=======
>>>>>>> 8958bffc
    assert excinfo.value.message == error_message


@pytest.mark.parametrize(
    "code",
    [
        # Environment variable
        """
@external
def foo() -> Bytes[4]:
    return slice(msg.sender.code, 0, 4)
""",
        # User defined struct
        """
struct S:
    a: address

@external
def foo(s: S) -> Bytes[4]:
    return slice(s.a.code, 0, 4)
""",
        # External contract call
        """
interface Test:
    def out_literals() -> address : view

@external
def foo(x: address) -> Bytes[4]:
    return slice(Test(x).out_literals().code, 0, 4)
""",
    ],
)
def test_address_code_compile_success(code: str):
    compiler.compile_code(code)


def test_address_code_self_success(get_contract, optimize):
    code = """
code_deployment: public(Bytes[32])

@external
def __init__():
    self.code_deployment = slice(self.code, 0, 32)

@external
def code_runtime() -> Bytes[32]:
    return slice(self.code, 0, 32)
"""
    contract = get_contract(code)
    settings = Settings(optimize=optimize)
    code_compiled = compiler.compile_code(
        code, output_formats=["bytecode", "bytecode_runtime"], settings=settings
    )
    assert contract.code_deployment() == bytes.fromhex(code_compiled["bytecode"][2:])[:32]
    assert contract.code_runtime() == bytes.fromhex(code_compiled["bytecode_runtime"][2:])[:32]


def test_address_code_self_runtime_error_deployment(get_contract):
    code = """
dummy: public(Bytes[1000000])

@external
def __init__():
    self.dummy = slice(self.code, 0, 1000000)
"""
    with pytest.raises(TransactionFailed):
        get_contract(code)


def test_address_code_self_runtime_error_runtime(get_contract):
    code = """
@external
def code_runtime() -> Bytes[1000000]:
    return slice(self.code, 0, 1000000)
"""
    contract = get_contract(code)
    with pytest.raises(TransactionFailed):
        contract.code_runtime()<|MERGE_RESOLUTION|>--- conflicted
+++ resolved
@@ -125,10 +125,6 @@
 ):
     with pytest.raises(error_type) as excinfo:
         compiler.compile_code(bad_code)
-<<<<<<< HEAD
-    assert excinfo.value is error_type
-=======
->>>>>>> 8958bffc
     assert excinfo.value.message == error_message
 
 
