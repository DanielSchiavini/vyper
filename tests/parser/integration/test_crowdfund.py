--- conflicted
+++ resolved
@@ -1,14 +1,10 @@
 def test_crowdfund(w3, tester, get_contract_with_gas_estimation_for_constants):
     crowdfund = """
 
-<<<<<<< HEAD
 struct Funder:
     sender: address
     value: wei_value
-funders: Funder[int128]
-=======
-funders: map(int128, {sender: address, value: wei_value})
->>>>>>> 8a0f9471
+funders: map(int128, Funder)
 nextFunderIndex: int128
 beneficiary: address
 deadline: public(timestamp)
@@ -103,11 +99,7 @@
     sender: address
     value: wei_value
 
-<<<<<<< HEAD
-funders: Funder[int128]
-=======
-funders: map(int128, {sender: address, value: wei_value})
->>>>>>> 8a0f9471
+funders: map(int128, Funder)
 nextFunderIndex: int128
 beneficiary: address
 deadline: public(timestamp)
